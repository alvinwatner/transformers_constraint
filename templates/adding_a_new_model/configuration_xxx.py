# coding=utf-8
# Copyright 2010, XXX authors
#
# Licensed under the Apache License, Version 2.0 (the "License");
# you may not use this file except in compliance with the License.
# You may obtain a copy of the License at
#
#     http://www.apache.org/licenses/LICENSE-2.0
#
# Unless required by applicable law or agreed to in writing, software
# distributed under the License is distributed on an "AS IS" BASIS,
# WITHOUT WARRANTIES OR CONDITIONS OF ANY KIND, either express or implied.
# See the License for the specific language governing permissions and
# limitations under the License.
""" XXX model configuration """

from __future__ import absolute_import, division, print_function, unicode_literals

import json
import logging
import sys
import six
from io import open

from .configuration_utils import PretrainedConfig

logger = logging.getLogger(__name__)

XXX_PRETRAINED_CONFIG_ARCHIVE_MAP = {
    'xxx-base-uncased': "https://s3.amazonaws.com/models.huggingface.co/bert/xxx-base-uncased-config.json",
    'xxx-large-uncased': "https://s3.amazonaws.com/models.huggingface.co/bert/xxx-large-uncased-config.json",
}


class XxxConfig(PretrainedConfig):
    r"""
        :class:`~transformers.XxxConfig` is the configuration class to store the configuration of a
        `XxxModel`.


        Arguments:
            vocab_size: Vocabulary size of `inputs_ids` in `XxxModel`.
            hidden_size: Size of the encoder layers and the pooler layer.
            num_hidden_layers: Number of hidden layers in the Transformer encoder.
            num_attention_heads: Number of attention heads for each attention layer in
                the Transformer encoder.
            intermediate_size: The size of the "intermediate" (i.e., feed-forward)
                layer in the Transformer encoder.
            hidden_act: The non-linear activation function (function or string) in the
                encoder and pooler. If string, "gelu", "relu", "swish" and "gelu_new" are supported.
            hidden_dropout_prob: The dropout probabilitiy for all fully connected
                layers in the embeddings, encoder, and pooler.
            attention_probs_dropout_prob: The dropout ratio for the attention
                probabilities.
            max_position_embeddings: The maximum sequence length that this model might
                ever be used with. Typically set this to something large just in case
                (e.g., 512 or 1024 or 2048).
            type_vocab_size: The vocabulary size of the `token_type_ids` passed into
                `XxxModel`.
            initializer_range: The sttdev of the truncated_normal_initializer for
                initializing all weight matrices.
            layer_norm_eps: The epsilon used by LayerNorm.
    """
    pretrained_config_archive_map = XXX_PRETRAINED_CONFIG_ARCHIVE_MAP

    def __init__(self,
                 vocab_size=50257,
                 n_positions=1024,
                 n_ctx=1024,
                 n_embd=768,
                 n_layer=12,
                 n_head=12,
                 resid_pdrop=0.1,
                 embd_pdrop=0.1,
                 attn_pdrop=0.1,
                 layer_norm_epsilon=1e-5,
                 initializer_range=0.02,

                 num_labels=1,
                 summary_type='cls_index',
                 summary_use_proj=True,
                 summary_activation=None,
                 summary_proj_to_labels=True,
                 summary_first_dropout=0.1,
                 **kwargs):
        super(XxxConfig, self).__init__(**kwargs)
<<<<<<< HEAD
        self.vocab_size = vocab_size if isinstance(vocab_size, six.string_types) else -1
=======
        self.vocab_size = vocab_size_or_config_json_file if isinstance(vocab_size_or_config_json_file, int) else -1
>>>>>>> e92bcb7e
        self.n_ctx = n_ctx
        self.n_positions = n_positions
        self.n_embd = n_embd
        self.n_layer = n_layer
        self.n_head = n_head
        self.resid_pdrop = resid_pdrop
        self.embd_pdrop = embd_pdrop
        self.attn_pdrop = attn_pdrop
        self.layer_norm_epsilon = layer_norm_epsilon
        self.initializer_range = initializer_range

        self.num_labels = num_labels
        self.summary_type = summary_type
        self.summary_use_proj = summary_use_proj
        self.summary_activation = summary_activation
        self.summary_first_dropout = summary_first_dropout
        self.summary_proj_to_labels = summary_proj_to_labels
        if isinstance(vocab_size, six.string_types):
            with open(vocab_size, "r", encoding="utf-8") as reader:
                json_config = json.loads(reader.read())
            for key, value in json_config.items():
                self.__dict__[key] = value
        elif not isinstance(vocab_size, int):
            raise ValueError(
                "First argument must be either a vocabulary size (int)"
                "or the path to a pretrained model config file (str)"
            )

    @property
    def max_position_embeddings(self):
        return self.n_positions

    @property
    def hidden_size(self):
        return self.n_embd

    @property
    def num_attention_heads(self):
        return self.n_head

    @property
    def num_hidden_layers(self):
        return self.n_layer<|MERGE_RESOLUTION|>--- conflicted
+++ resolved
@@ -75,8 +75,6 @@
                  attn_pdrop=0.1,
                  layer_norm_epsilon=1e-5,
                  initializer_range=0.02,
-
-                 num_labels=1,
                  summary_type='cls_index',
                  summary_use_proj=True,
                  summary_activation=None,
@@ -84,11 +82,7 @@
                  summary_first_dropout=0.1,
                  **kwargs):
         super(XxxConfig, self).__init__(**kwargs)
-<<<<<<< HEAD
-        self.vocab_size = vocab_size if isinstance(vocab_size, six.string_types) else -1
-=======
-        self.vocab_size = vocab_size_or_config_json_file if isinstance(vocab_size_or_config_json_file, int) else -1
->>>>>>> e92bcb7e
+        self.vocab_size = vocab_size
         self.n_ctx = n_ctx
         self.n_positions = n_positions
         self.n_embd = n_embd
@@ -99,23 +93,11 @@
         self.attn_pdrop = attn_pdrop
         self.layer_norm_epsilon = layer_norm_epsilon
         self.initializer_range = initializer_range
-
-        self.num_labels = num_labels
         self.summary_type = summary_type
         self.summary_use_proj = summary_use_proj
         self.summary_activation = summary_activation
         self.summary_first_dropout = summary_first_dropout
         self.summary_proj_to_labels = summary_proj_to_labels
-        if isinstance(vocab_size, six.string_types):
-            with open(vocab_size, "r", encoding="utf-8") as reader:
-                json_config = json.loads(reader.read())
-            for key, value in json_config.items():
-                self.__dict__[key] = value
-        elif not isinstance(vocab_size, int):
-            raise ValueError(
-                "First argument must be either a vocabulary size (int)"
-                "or the path to a pretrained model config file (str)"
-            )
 
     @property
     def max_position_embeddings(self):
